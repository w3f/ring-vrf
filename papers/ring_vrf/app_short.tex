<<<<<<< HEAD
\vspace{-6mm}
=======
>>>>>>> 06918094
\section{Applications}
\label{sec:app_short}

We briefly outline how ring VRFs could be used for
 identity, moderation, rationing, and games.


<<<<<<< HEAD
%\paragraph{Identity:} 
%TODO For Jeff, I added some stuff from the Identity section, but we can add more from that section if they are formal and consistent with our construction.
%
% Ring VRFs yield anonymous identity systems:
%After a user and service establish a secure channel and
%the server authenticates itself with certificates, then
%the user authenticates themselves by providing an anonymous
%VRF signature with input \msg being the service's identity,
%thus creating an pseudonymous identified session with
%a pseudonym unlinkable from other contexts. We informally foresee a system that identifies a user anonymously with our ring VRF construction as follows:
%
%
%\begin{itemize}
%	\item {\em Register} --
%	Adds Pedersen commitments of the secret keys of the users into some \ring,
%	after verifying the user does not currently exist in \ring.
%	\item {\em Update} --
%	User agents regenerate their stored  \pifast every time \ring changes since $ \rel_{ring} $ changes,
%	likely receiving \comring and \openring from some ring management service.  
%	\item {\em Identify} --
%	Our user agent first opens a standard TLS connection to a server \msg,
%	both checking the server's name is \msg and checking certificate
%	transparency logs, and then computes the shared session id \aux.
%	Our user agent computes the user's identity
%	$\mathtt{id} = \rVRF.\Eval(\sk,\msg)$ on the server \msg,
%	% Our user agent next rerandomizes \pifast, \compk, and \openpk, computes
%	%  $\sigma = \PedVRF.\Sign(\sk,\openpk,\msg,\aux \doubleplus \compk \doubleplus \pifast)$
%	and finally sends the server their ring VRF signature
%	$\sigma \leftarrow \rVRF.\rSign(\sk,\openring,\msg,\aux)$. % $ = (\compk,\pifast,\sigma)$.
%	\item {\em Verify} -- 
%	After receiving $\sigma$ in channel \aux,
%	the server named \msg runs $ \rVRF.\Verify(\comring,\msg,\aux, \pifast,\sigma) $ and obtains $ \mathtt{id} $ if it verifies. In this way, the server makes sure that the user wit $ \mathtt{id} $ connects to it.
%\end{itemize}
%
%\paragraph{Rate Limiting:}
%TODO for Jeff
=======
\subsection{Identity}
\label{subsec:app_identity}

Ring VRF outputs could provide users with stable identities across
arbitrarily many services given several conditions:
First, our ring VRF input should be stable for a given services,
 like by using services' urls.
Second, we demand an encrypted connection between the user agent and
the service, in which the service authenticates itself first,
 like by verifying TLS certificates.
Third, the user agent avoids identity leakage between different services,
 like by denying cross site resources.
Fourth, the server trusts the ring membership, like by trusting
 a third party who enforces a ring registration procedure.
Also, this third party updates users as the ring membership evolves.

An HTTPS workflow satisfying these conditions resembles:

\begin{itemize}
\item {\em Register} --
	Adds users' public key commitments into some \ring,
	after verifying the user does not currently exist in \ring.
\item {\em Update} --
	User agents regenerate their stored SNARK $(\pk,\pifast^\inner)$ using
	$\SpecialG.\Preprove( (\sk_1,\sk_2,\openring); (\sk,\comring) )$
	each time \ring changes, perhaps even receiving \comring and \openring
	from some ring management service.
\item {\em Identify} --
	Our user agent first opens a standard TLS connection to a server \msg,
	both checking the server's url is \msg and checking certificate
	transparency logs, and then computes the shared session id \aux.
	Our user agent computes the user's identity
	$\mathtt{id} = \PedVRF.\Eval(\sk,\msg)$ on the server id \msg,
	Our user agent next rerandomizes \pifast, \compk, and \openpk using
	$\SpecialG.\Reprove( \pk, \pifast^\inner )$, computes
	$\sigma = \PedVRF.\Sign(\sk,\openpk,\msg,\aux \doubleplus \compk \doubleplus \pifast)$,
	and finally sends the server their ring VRF signature $(\compk,\pifast,\sigma)$
	% $\rVRF.\rSign(\sk,\openring,\msg,\aux)$ % $ = (\compk,\pifast,\sigma)$.
	Our user agent rejects identity requests from resources besides
	top/outer most frame.
\item {\em Verify} -- 
	After receiving $(\compk,\pifast,\sigma)$ in channel \aux,
	the server \msg checks $\SpecialG.\Verify( \comring, (\compk,\pifast) )$,
	checks the VRF signature, and obtains the user's identity $\mathtt{id}$, ala \\
	$\mathtt{id} = \PedVRF.\Verify(\compk,\msg,\aux \doubleplus \compk \doubleplus \pifast,\sigma)$.
\end{itemize}

Anonymity depends largely upon certificate authentication, including
certificate transparency logs, in that users could otherwise login to
a site with fraudulent credentials.  We think cross site restrictions
 and \aux being the channel limit this attack vector somewhat though.
If stronger defenses are desired then instead of \msg being the url,
\msg could be an air gapped public ``root'' key for the site or CA, which
then also certifies its TLS certificate.  

As an optimization, \Reprove could rerandomize deterministically based
upon $H(\sk,\msg)$, so servers could then cache $\pifast$ verification.


\eprint{}{\begin{comment}}
\subsection{AML/KYC}
\label{subsec:AML_KYC}

We shall not discuss AML/KYC in detail, because the entire field lacks
clear goals, and thus winds up being ineffective
\cite{doi:10.1080/25741292.2020.1725366}.
% https://www.tandfonline.com/doi/full/10.1080/25741292.2020.1725366
% via https://twitter.com/ronaldpol/status/1491548352189587460
We do however observe that AML/KYC typically conflicts with security
and privacy laws like GDPR.  As a compromise between these regulations,
one needs a compliance party who know users' identities,
while another separate service party knows the users' activities.
We propose a safer and more efficient solution:

Instead our compliance party becomes an identity issuer who maintains
a public \ring, and privately knows the users behind each public key.
As above, identity systems could employ \ring freely for diverse purposes.
If later asked or subpoenaed, users could prove their relevant identities
to investigators, or maybe prove which services they use and do not use. 

Interestingly \PedVRF could run ``backwards'' like
$H_{\grE'}(\msg) \ne \sk^{-1} \, \PreOut$
to show a ring VRF output associated to $\PreOut$
does not belong to the user, without revealing the users'
identity $H'(\msg, \sk \, H_{\grE'}(\msg))$ to investigators. 

Our applications mostly ignore key multiplicity. 
AML/KYC demands suspects prove non-involvement using ring VRFs.

\begin{definition}\label{def:rvrf_exculpability}
	We say \rVRF is {\em exculpatory} if we have an efficient algorithm
	for equivalence of public keys, but a PPT adversary \adv cannot
	find non-equivalent public keys $\pk_0,\pk_1$ with colliding VRF outputs.
	% (perfectly or computationally)
	% (either ever or with advantage negligible advantage in $\secparam$)
\end{definition}

A priori, our JubJub representations $\sk_0 \genJ_0 + \sk_1 \genJ_1$
used in \S\ref{subsec:rvrf_faster} and \S\ref{subsec:rvrf_side_channel}
costs us exculpability from Definition \ref{def:rvrf_exculpability}.
% Ad hoc rings ...
% Rings used for AML/KYC would be maintained by an authority and require
% some registration procedure, using government issued identity documents.

There is however a natural {\em exculpable public key} flavor $(\pk,\sigma)$,
in which
$\sigma = \Sign(\sk, \CommitRing(\{ \pk \},\pk).\openring, \mathtt{ring\_name}, \mathtt{""})$.
The singleton ring $\{ \pk \}$ ensure that 
$\rVerify(\CommitRing(\{\pk\}), \mathtt{ring\_name}, \mathtt{""}, \sigma)$
uniquely determines the secret key, so exculpability holds
if joining the ring requires $(\pk,\sigma)$.

% \begin{proposition}
% \end{proposition}
\eprint{}{\end{comment}}


\subsection{Moderation}
\label{subsec:moderation}

\eprint{%
All discussion or collaboration sites have behavioral guidelines and
moderation rules that deeply impact their culture and collective values.%
}{}

Our ring VRFs enables a simple blacklisting operation:
If a user misbehaves, then sites could blacklist or otherwise penalizes
their site local identity $\mathtt{id}$.
As $\mathtt{id}$ remains unlinked from other sites, we avoid thorny
questions about how such penalties impact the user elsewhere, and thus
can assess and dispense justice more precisely. 

At the same time, there exist sites who must forget users' histories
eventually, like under a ``right to be forgotten'' principle ala GDPR.
% or an ethical principles of social mistakes being ephemeral.

As users have distinct $\mathtt{id}$ for each \msg,
we obtain ephemeral identities if \msg consists of the url plus
the current week and month, or some other approximate date.
At this point, users have only one stable $\mathtt{id}$ within each
approximate date range, but they obtain fresh $\mathtt{id}$s merely
by waiting until the next week or month.

We then adjust \PedVRF to simultaneously prove multiple VRF input-output
pairs $(\msg_j,\mathtt{id}_j)$.  As in \cite{PrivacyPass}, we merely
delinearize \In and \PreOut in \rSign and \rVerify like:
\begin{align*}
	x &= H(\msg_j,\mathtt{id}_j,\ldots,\msg_j,\mathtt{id}_j) \\
	\In &= \sum_j H_p(x,j) \, \In_j \\
	\PreOut &= \sum_j H_p(x,j) \, \PreOut_j \\
\end{align*}
In this way, \PedVRF proves the same secret key controls two or more
ephemeral identities, thereby constructing a stable identity from the
ephemeral identities.

At login, our site demands linked two input-output pairs given by
$\msg_1 = \mathtt{site\_name} \doubleplus \mathtt{current\_month}$ and
$\msg_2 = \mathtt{site\_name} \doubleplus \mathtt{registration\_month}$,
so users could have multiple active pseudo-nyms given by $\mathtt{id}_2$,
but only one active pseudo-nym per week, enforced by deduplicating
$\mathtt{id}_1$, which still prevents spam and abuse.

Alternatively, we could associate users pseudo-nyms with their recently
seen $\mathtt{id}_1$ but link adjacent months.  In other words, we define
$\msg_j$ by the $j$th previous month, until reaching a previously used
$\mathtt{id}_1$.  In this model, pseudo-nyms could be abandoned, but
abandoned pseudo-nyms cannot then be reclaimed without linking intervening ones.
% Although more costly, sites could permanently bans a few problematic
% users via the inequality proofs described in \S\ref{subsec:AML_KYC} too.

In these ways, sites encode important aspects of their moderation rules
into the ring VRF inputs they demand.  
% % We expect this makes sites' values and culture more uniform, predictable, and transparent.


\section{Rate limiting}
\label{sec:app_rate_limits}

As a rate limiting device, we repeat this approximate date trick from
moderation, but also include a counter $k = 1 \ldots n$ in \msg, so
 $\msg = \mathtt{domain} \doubleplus \mathtt{date} \doubleplus k$.
Instead of treating ring VRF outputs like identities,
we now treat them like nullifiers which could each be spent exactly once,
 similarly to the nullifiers in ZCash or ecash systems.

We do leak information about nullifiers' ownership by revealing $k$ here:
%
An adversary Eve observes two ring VRF signatures with the same
$\mathtt{domain}$ and $\mathtt{date}$ so
$\msg_i = \mathtt{domain} \doubleplus \mathtt{date} \doubleplus k_i$
for $i=1,2$, but with different outputs $\Out_1$ and $\Out_2$.
If $k_1 \ne k_2$ then Eve learns nothing, but if $k_1 = k_2$ then
Eve learns that $sk_1 \ne \sk_2$, representing different users. 

We do not always care if Eve learns this much information, but users'
threat models should be clearly understood before making this choice.
In principle, we could hide $k$ if we replace \PedVRF by a flavor of
\Reval implemented using Groth16, 
 but which still fits our formulation in \S\ref{sec:overview}.
Indeed these \Reval choices could provide post-quantum anonymity, 
without expensive post-quantum soundness, perhaps interesting if leaking $k$ matters.


\subsection{Ration cards}
\label{subsec:app_ration_carts}

As a species, we expect $+3^{\circ}$C over the pre-industrial climate
by 2100 \cite{IPCC2022}, or more likely above $+4^{\circ}$C given
tipping points \cite{tipping2022}.  % https://www.youtube.com/watch?v=LxoyaCSWFGs
At these levels, we experience devastating famines as the Earth's
carrying capacity drops below one billion people \cite{carrying_capacity}.
In the near term, our shortages of resources, energy, goods, water,
and food shall steadily worsen over the next several decades, due to
climate change, ecosystem damage or collapse, and resource exhaustion
ala peak oil.  We expect synchronous crop failures around the 2040s
in particular \cite{climaterisk2021}. % https://nitter.it/ThierryAaron/status/1442442451541807109#m
% off topic: https://12ft.io/proxy?q=https%3A%2F%2Fwww.bbc.com%2Ftravel%2Farticle%2F20220816-why-theres-no-dijon-in-dijon-mustard
Invariably, nations manage shortages through rationing, like during WWI, WWII, and the oil shocks.  

Anonymous rationing works much like rate limiting, except with
 multiple resources, an issuing authority, and limited time shifting:
%
\def\expiry{e}
We fix a set $U$ of limited resource types, overseen by
an authority who certifies verifiers from a key $\mathtt{root}$.
We dynamically define an expiry date $\expiry_{u,d}$ and an availability $n_{u,d}$,
both dependent upon the resource $u \in U$ and date $d$.
% We typically want a randomness beacon $r_d$ too, which prevents
% anyone learning $r_d$ much before date $d$. 
As ring VRF inputs for the spend operation, we choose
$\msg = \mathtt{root} \doubleplus u \doubleplus d \doubleplus k$
where $u \in U$ denotes a limited resource,
the expiry check $d < \mathtt{today} \le \expiry_{u,d}$ passes,
and $1 \le k \le n_{u,d}$.
We also choose \aux to be a preliminary receipt signed by the merchant.
%
At this point, our merchant sends the ring VRF signature to the authority,
who enforces that each nullifier by spent at most once.
Our authority stores the nullifiers until expiry aka $d \le \expiry_{u,d_0}$.

% We do not discuss ring updates here, 

% We remark that fully transferable assets could have constrained lifetimes
% too, which similarly eases nullifier management when implements using
% blind signatures, ZCash sapling, etc.  Yet, all these tokens require
% an explicit issuance stage, while ring VRFs self-issue.

Among the political hurdles to rationing, we know certificates have
a considerable forgery problem, as witnessed by the long history of
fraudulent covid and TLS certificates.  It follows citizens would
justifiably protest to ration carts that operate by simple certificates.
Ring VRFs avoid this political unrest by proving membership in a public list.

\eprint{}{\begin{comment}}
\subsection{Multi-constraint rationing}
\label{subsec:multi_io}

% \cite{PrivacyPass}
As in \S\ref{subsec:moderation}, we could impose simultaneous rationing
constraints for multiple resources $u_1,\ldots,u_k$ by producing one
ring VRF signature in which \PedVRF proves correctness of pre-outputs
for multiple messages 
$\msg_j = \mathtt{root} \doubleplus u_j \doubleplus r_d \doubleplus d \doubleplus k$ for $j=1 \ldots k$.

As an example, purchasing some prepared food product could require spending
rations for multiple base food sources, like making a cake from wheat, butter,
eggs, and sugar.  

\subsection{Decommodification}

There exist many reasons to decommodify important services, like
energy, water, or internet, beyond rationing real physical shortages.
Ring VRFs fit these cases using similar \msg formulations.

As an example, a municipal ISP allocates some limited bandwidth capacity
among all residents.  It allocates bandwidth fairly by verifying ring VRFs
signatures on hourly \msg and then tracking nullifiers until expiry.

Aside from essential government services, commercial service providers
typically offers some free service tier, usually because doing so
familiarizes users with their intimidating technical product.

Some free and paid tier examples include DuoLingo's hearts on mobile, 
continuous integration testing services, and many dating sites.

A priori, rate limiting cases benefit from unlinkability among individual
usages, not merely at some site boundary like moderation requires.
We thus use each ring VRF output only once, which prevents our cashing
trick of \S\ref{sec:reduced_pairings} from reducing verifier pairings.

Although rationing sounds valuable enough, we foresee services like ISP,
VPNs, or mixnets having many low value transactions.
In such cases, ring VRFs could authorize issuing a limited number of
fast simple single-use blind issued credentials, like blind signatures
ala GNU Taler \cite{taler} or PrivacyPass OPRF tokens \cite{PrivacyPass},
which both solve the leakage of $k$ above too.
%
In principle, commercial service providers could sell the same tokens,
which avoids leaking whether the user uses the free or commercial tier.
\eprint{}{\end{comment}}

>>>>>>> 06918094
<|MERGE_RESOLUTION|>--- conflicted
+++ resolved
@@ -1,7 +1,3 @@
-<<<<<<< HEAD
-\vspace{-6mm}
-=======
->>>>>>> 06918094
 \section{Applications}
 \label{sec:app_short}
 
@@ -9,44 +5,6 @@
  identity, moderation, rationing, and games.
 
 
-<<<<<<< HEAD
-%\paragraph{Identity:} 
-%TODO For Jeff, I added some stuff from the Identity section, but we can add more from that section if they are formal and consistent with our construction.
-%
-% Ring VRFs yield anonymous identity systems:
-%After a user and service establish a secure channel and
-%the server authenticates itself with certificates, then
-%the user authenticates themselves by providing an anonymous
-%VRF signature with input \msg being the service's identity,
-%thus creating an pseudonymous identified session with
-%a pseudonym unlinkable from other contexts. We informally foresee a system that identifies a user anonymously with our ring VRF construction as follows:
-%
-%
-%\begin{itemize}
-%	\item {\em Register} --
-%	Adds Pedersen commitments of the secret keys of the users into some \ring,
-%	after verifying the user does not currently exist in \ring.
-%	\item {\em Update} --
-%	User agents regenerate their stored  \pifast every time \ring changes since $ \rel_{ring} $ changes,
-%	likely receiving \comring and \openring from some ring management service.  
-%	\item {\em Identify} --
-%	Our user agent first opens a standard TLS connection to a server \msg,
-%	both checking the server's name is \msg and checking certificate
-%	transparency logs, and then computes the shared session id \aux.
-%	Our user agent computes the user's identity
-%	$\mathtt{id} = \rVRF.\Eval(\sk,\msg)$ on the server \msg,
-%	% Our user agent next rerandomizes \pifast, \compk, and \openpk, computes
-%	%  $\sigma = \PedVRF.\Sign(\sk,\openpk,\msg,\aux \doubleplus \compk \doubleplus \pifast)$
-%	and finally sends the server their ring VRF signature
-%	$\sigma \leftarrow \rVRF.\rSign(\sk,\openring,\msg,\aux)$. % $ = (\compk,\pifast,\sigma)$.
-%	\item {\em Verify} -- 
-%	After receiving $\sigma$ in channel \aux,
-%	the server named \msg runs $ \rVRF.\Verify(\comring,\msg,\aux, \pifast,\sigma) $ and obtains $ \mathtt{id} $ if it verifies. In this way, the server makes sure that the user wit $ \mathtt{id} $ connects to it.
-%\end{itemize}
-%
-%\paragraph{Rate Limiting:}
-%TODO for Jeff
-=======
 \subsection{Identity}
 \label{subsec:app_identity}
 
@@ -348,4 +306,3 @@
 which avoids leaking whether the user uses the free or commercial tier.
 \eprint{}{\end{comment}}
 
->>>>>>> 06918094
