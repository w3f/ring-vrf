// Copyright (c) 2019-2020 Web 3 Foundation
//
// Authors:
// - Wei Tang <hi@that.world>
// - Sergey Vasilyev <swasilyev@gmail.com>

//! ### Ring VRF zkSNARK SRS generator


use bellman::groth16;

<<<<<<< HEAD
use crate::{rand_hack, SynthesisResult};
use bls12_381::Bls12;
=======
use crate::{rand_hack, JubjubEngineWithParams, SynthesisResult, RingSecretCopath};
use group::WnafGroup;
>>>>>>> 04799d36


/// Generates structured (meaning circuit-depending) Groth16
/// CRS (that comprises proving and verificaton keys) over BLS12-381
/// for the circuit defined in circuit.rs using OS RNG.
pub fn generate_crs(depth: u32) -> SynthesisResult<groth16::Parameters<Bls12>>
{
<<<<<<< HEAD
    let circuit = crate::circuit::RingVRF {
=======
    let circuit = crate::circuit::RingVRF::<E, E::Arity> {
>>>>>>> 04799d36
        depth,
        sk: None,
        vrf_input: None,
        extra: None,
        copath: RingSecretCopath::random(depth, &mut rand_hack()), // TODO: blank?
    };
    groth16::generate_random_parameters(circuit, &mut rand_hack())
}<|MERGE_RESOLUTION|>--- conflicted
+++ resolved
@@ -9,25 +9,15 @@
 
 use bellman::groth16;
 
-<<<<<<< HEAD
-use crate::{rand_hack, SynthesisResult};
+use crate::{rand_hack, PoseidonArity, SynthesisResult, RingSecretCopath};
 use bls12_381::Bls12;
-=======
-use crate::{rand_hack, JubjubEngineWithParams, SynthesisResult, RingSecretCopath};
-use group::WnafGroup;
->>>>>>> 04799d36
-
 
 /// Generates structured (meaning circuit-depending) Groth16
 /// CRS (that comprises proving and verificaton keys) over BLS12-381
 /// for the circuit defined in circuit.rs using OS RNG.
-pub fn generate_crs(depth: u32) -> SynthesisResult<groth16::Parameters<Bls12>>
+pub fn generate_crs<A: 'static + PoseidonArity>(depth: u32) -> SynthesisResult<groth16::Parameters<Bls12>>
 {
-<<<<<<< HEAD
-    let circuit = crate::circuit::RingVRF {
-=======
-    let circuit = crate::circuit::RingVRF::<E, E::Arity> {
->>>>>>> 04799d36
+    let circuit = crate::circuit::RingVRF::<A> {
         depth,
         sk: None,
         vrf_input: None,
