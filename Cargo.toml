--- conflicted
+++ resolved
@@ -12,12 +12,8 @@
 bellman = { git = "https://github.com/zcash/librustzcash" }
 zcash_primitives = { git = "https://github.com/zcash/librustzcash" }
 zcash_proofs = { git = "https://github.com/zcash/librustzcash" }
-<<<<<<< HEAD
 
-rand_core = "0.5"
-=======
 rand_core = "0.5.1"
->>>>>>> 79a85d2b
 
 [dev-dependencies]
 rand_xorshift = "0.2"