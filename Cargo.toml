[package]
name = "ring-vrf"
version = "0.0.1"
description = "Ring VRF implementation using zkSNARKs."
authors = ["Sergey Vasilyev <swasilyev@gmail.com>", "Jeff Burdges <jeff@web3.foundation>", "Wei Tang <hi@that.world>"]
edition = "2018"
license = "MIT"

[dependencies]
<<<<<<< HEAD
ff = "0.8"
group = "0.8"
pairing = "0.18"
jubjub = "0.5"
bls12_381 = "0.3"
bellman = { git = "https://github.com/w3f/bellman.git", branch="pub-multiexp", version = "0.8", default-features = false, features = ["groth16"] }
zcash_primitives = { git = "https://github.com/zcash/librustzcash", version = "0.4"}
zcash_proofs = { git = "https://github.com/zcash/librustzcash", version = "0.4" }
=======
ff = { git = "https://github.com/w3f/librustzcash", branch = "neptune-bis" }
group = { git = "https://github.com/w3f/librustzcash", branch = "neptune-bis" }
pairing = { git = "https://github.com/w3f/librustzcash", branch = "neptune-bis" }
bellman = { git = "https://github.com/w3f/librustzcash", branch = "neptune-bis" }
zcash_primitives = { git = "https://github.com/w3f/librustzcash", branch = "neptune-bis" }
zcash_proofs = { git = "https://github.com/w3f/librustzcash", branch = "neptune-bis" }

neptune = { git = "https://github.com/w3f/neptune", branch = "librustzcash-bis" }
typenum = "1.11.2"
>>>>>>> 04799d36

bench-utils = { git = "https://github.com/scipr-lab/zexe", features = ["print-trace"]}

[patch.crates-io]
bellman = { git = "https://github.com/w3f/bellman.git", branch="pub-multiexp" }

[dependencies.arrayref]
version = "0.3.5"
default-features = false

[dependencies.arrayvec]
version = "0.5.1"
default-features = false

[dependencies.digest] 
version = "0.8"
default-features = false

# [dependencies.subtle]
# version = "2.2.1"
# default-features = false

[dependencies.merlin] 
version = "2.0"
# features = ["debug-transcript"]
default-features = false

[dependencies.rand_core]
version = "0.5.1"
# default-features = false

[dependencies.rand_chacha]
version = "0.2" # ?
default-features = false
optional = true

[dependencies.lazy_static]
version = "1.4"
default-features = false

[dependencies.zeroize]
version = "1.0.0"
default-features = false
features = ["zeroize_derive"]

[dev-dependencies]
rand_xorshift = "0.2"
rand_chacha = "0.2"

[features]
default = ["rand_chacha"] # "std", 

<|MERGE_RESOLUTION|>--- conflicted
+++ resolved
@@ -7,31 +7,23 @@
 license = "MIT"
 
 [dependencies]
-<<<<<<< HEAD
 ff = "0.8"
 group = "0.8"
 pairing = "0.18"
 jubjub = "0.5"
 bls12_381 = "0.3"
-bellman = { git = "https://github.com/w3f/bellman.git", branch="pub-multiexp", version = "0.8", default-features = false, features = ["groth16"] }
+# bellman = { git = "https://github.com/w3f/bellman.git", branch="pub-multiexp", version = "0.8", default-features = false, features = ["groth16"] }
+bellman = { git = "https://github.com/w3f/bellman.git", branch = "neptune-bis", version = "0.8", default-features = false, features = ["groth16"] }
 zcash_primitives = { git = "https://github.com/zcash/librustzcash", version = "0.4"}
 zcash_proofs = { git = "https://github.com/zcash/librustzcash", version = "0.4" }
-=======
-ff = { git = "https://github.com/w3f/librustzcash", branch = "neptune-bis" }
-group = { git = "https://github.com/w3f/librustzcash", branch = "neptune-bis" }
-pairing = { git = "https://github.com/w3f/librustzcash", branch = "neptune-bis" }
-bellman = { git = "https://github.com/w3f/librustzcash", branch = "neptune-bis" }
-zcash_primitives = { git = "https://github.com/w3f/librustzcash", branch = "neptune-bis" }
-zcash_proofs = { git = "https://github.com/w3f/librustzcash", branch = "neptune-bis" }
 
 neptune = { git = "https://github.com/w3f/neptune", branch = "librustzcash-bis" }
 typenum = "1.11.2"
->>>>>>> 04799d36
 
 bench-utils = { git = "https://github.com/scipr-lab/zexe", features = ["print-trace"]}
 
 [patch.crates-io]
-bellman = { git = "https://github.com/w3f/bellman.git", branch="pub-multiexp" }
+bellman = { git = "https://github.com/w3f/bellman.git", branch="neptune-bis" }
 
 [dependencies.arrayref]
 version = "0.3.5"
